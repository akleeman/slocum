#!/usr/bin/python2.6
"""
Some notes:

This cdo command creates a new ncdf file with the maximum value for a day
cdo timselmax,4 analysis_20091201_v11l30flk.nc analysis_20091201_v11l30flk_max.nc

This cdo command creates a new ncdf file with the mean value for a day
cdo timselmean,4 analysis_20091201_v11l30flk.nc analysis_20091201_v11l30flk_max.nc

get ensemble forecasts from:
  ftp://ftp.cdc.noaa.gov/Datasets.other/map/ENS/
or better yet:
  ftp://polar.ncep.noaa.gov/pub/waves/
the file nww3.all contains all sorts of great stuff

hurricane tracks can be downloaded from:
  http://www.nationalatlas.gov/atlasftp.html
see basemap examples for how to plot them

and sea winds are also available at:
  http://nomads.ncdc.noaa.gov/data/seawinds/

netcdf server of gfs data
  http://nomads.ncdc.noaa.gov/thredds/ncss/grid/gens2/201012/20101225/gens-b_2_20101225_0000_384_20.grb2/dataset.html

NCEP moel data: including GFS
  http://motherlode.ucar.edu:9080/thredds/idd/models.html

NetCDF access to subsets of data
  http://www.unidata.ucar.edu/projects/THREDDS/tech/interfaceSpec/GridDataSubsetService.html

High availability ncep data:
  http://nomads.ncep.noaa.gov/

OSCAR ocean currents data
http://www.oscar.noaa.gov/datadisplay/datadownload.htm

REQUIRES:
numpy
scipy
coards
basemap
matplotlib
scientific
pydap

TODO:
- Take into account leeway/waves to create a heading
- Make sure rhumbline calculations are accurate
- Download forecasts on the fly using the fast downloading scheme here: http://www.cpc.ncep.noaa.gov/products/wesley/fast_downloading_grib.html
"""

import sys
import pytz
import numpy as np
import logging
import datetime

from optparse import OptionParser
from matplotlib import pyplot as plt

<<<<<<< HEAD
from lib import objects, navigation, plotlib, fetch, poseidon, iterlib

MAX_BOAT_SPEED = 6
MAX_POINTING = 0.3490658503988659 # 30/180*pi
MIN_WIND_SPEED = 3
REQ_WIND_SPEED = 15
MAX_WIND_SPEED = 35
SECONDS_IN_HOUR = 3600

logging.basicConfig(level=logging.INFO)

def directional_max_speed(deg_off_wind):
    if deg_off_wind > MAX_POINTING:
        return MAX_BOAT_SPEED
    else:
        return (0.5 + 0.5* deg_off_wind / MAX_POINTING) * MAX_BOAT_SPEED

def boat_speed(wind, bearing):
    deg_off_wind = np.abs(wind.dir - bearing)
    if deg_off_wind > np.pi: deg_off_wind = 2*np.pi - deg_off_wind
    if wind.speed > MIN_WIND_SPEED and wind.speed <= REQ_WIND_SPEED:
        speed = np.sqrt((wind.speed - MIN_WIND_SPEED) / (REQ_WIND_SPEED - MIN_WIND_SPEED))
        return directional_max_speed(deg_off_wind) * speed
    elif wind.speed > MIN_WIND_SPEED and wind.speed <= MAX_WIND_SPEED:
        return directional_max_speed(deg_off_wind)
    else:
        return 0

def hours(timedelta):
    return float(timedelta.days * 24 + timedelta.seconds / SECONDS_IN_HOUR)

def simulate_passage(waypoints, start_date, wx_fields):
    """
    Simulates a passage following waypoints having started on a given date.

    waypoints - a list of at least two waypoints, the first of which is the
        start location.
    start_date - the date the passage is started
    wxfunc - a function with signature f(time, lat, lon) that must return a
        pupynere-like object containing at least uwnd, vwnd
    """
    wx_fields = dict(wx_fields)
    waypoints = list(waypoints)
    here = waypoints.pop(0)

    times = wx_fields.keys()
    #tds = [max(now - x, x - now) for x in times]
    start_ind = 0 #tds.index(min(tds))
    end_date = max(times)

    time_iter = iter(sorted(wx_fields.keys()))
    now = time_iter.next()
    fcst_time = now
    soon = time_iter.next()
    dt = soon - now
    try:
        for destination in waypoints:
            while not here == destination:
                # interpolate the weather in wx_fields at the current lat lon
                wx = iterlib.realize(wx_fields[fcst_time], dict)

                #plotlib.plot_field(wx_fields[fcst_time])

                wx = iterlib.value_map(lambda x: x(here.lat, here.lon), wx)
                uwnd = wx.pop('uwnd')
                vwnd = wx.pop('vwnd')

                # determine the bearing (following a rhumbline) between here and the end
                bearing = navigation.rhumbline_bearing(here, destination)
                # get the wind and use that to compute the boat speed
                wind = objects.Wind(uwnd, vwnd)
                speed = max(boat_speed(wind, bearing), 1.0)
                course = objects.Course(here, speed, bearing, bearing)
                rel_wind = np.abs(course.heading - wind.dir)
                if rel_wind > np.pi:
                    rel_wind = 2.*np.pi - rel_wind
                # given our speed how far can we go in one timestep?
                distance = speed * hours(dt)
                remaining = navigation.rhumbline_distance(here, destination)
                if distance > remaining:
                    here = destination
                    required_time = int(hours(dt) * SECONDS_IN_HOUR * remaining / distance)
                    now = now + datetime.timedelta(seconds=required_time)
                    dt = soon - now
                    distance = remaining
                else:
                    # and once we know how far, where does that put us in terms of lat long
                    here = navigation.rhumbline_path(here, bearing)(distance)
                    now = soon
                    fcst_time = now
                    soon = time_iter.next()
                dt = soon - now
#                logging.debug('wind: %4s (%4.1f) @ %6.1f knots \t %6.1f miles in %4.1f hours @ %6.1f knots'
#                             % (wind.readable, wind.dir, wind.speed, distance, hours(dt), speed))
                yield objects.Leg(course, now, wind, distance, rel_wind, wx)
    except StopIteration:
        logging.error("Ran out of data!")

def simulate_passages(waypoints, start_date, wx_fields):
    def passage(field):
        return list(simulate_passage(waypoints, start_date=start_date, wx_fields=field))
    return [passage(field) for field in wx_fields]

def historical_passages(waypoints, start_date, first_year=None, last_year=None):
    if not first_year:
        first_year = 2000
    if not last_year:
        last_year = 2009

    start_day = start_date.timetuple().tm_mday
    start_mon = start_date.timetuple().tm_mon

    for year in range(first_year, last_year + 1):
        date = datetime.datetime(year, start_mon, start_day)
        yield simulate_passage(waypoints, date)

def optimal_passage(start, end, start_date, wx_fields, resol=50):
    # get the corners
    c1 = objects.LatLon(start.lat, end.lon)
    c2 = objects.LatLon(end.lat, start.lon)
    wx_fields = list(wx_fields)

    def route(x):
        "Returns the passage summaries for a route through x"
        passages = simulate_passages([start, x, end], start_date, wx_fields)
        summaries = [summarize_passage(passage) for passage in passages]
        return summaries

    waypoints = [objects.LatLon(x*c1.lat + (1.-x)*c2.lat, x*c1.lon + (1.-x)*c2.lon) for x in np.arange(0., 1., step=1./resol)]
    routes = [(x, route(x)) for x in waypoints]

    def issafe(route):
        "returns a boolean indicating the route was a safe one"
        return np.max([x['max_wind'] for x in route]) <= MAX_WIND_SPEED
    safe_routes = [(x, route) for (x, route) in routes if issafe(route)]

    avg_times = np.mean([np.mean([x['hours'] for x in route]) for x, route in routes])
    avg_distances = np.mean([np.mean([x['distance'] for x in route]) for x, route in routes])
    def idealness(route):
        "returns a scalar factor representing the idealness of a route, smaller is better"
        time = np.mean([x['hours'] for x in route])
        dist = np.mean([x['distance'] for x in route])
        pct_upwind = np.mean([x['pct_upwind'] for x in route])
        return (time - avg_times)/avg_times + (avg_distances/dist - 1.) + pct_upwind
    idealness = [idealness(route) for x, route in safe_routes]

    return safe_routes[np.argmin(idealness)][0]

def summarize_passages(passages):

    assert len(passages)
    times = [l.time for l in passages[0]]
    by_time = [dict((l.time, l) for l in p) for p in passages]

    legs = []
    fmt = "%(time)10s %(lat)5.2f %(lon)5.2f"
    for t in times:
        course = by_time[0][t].course
        try:
            states = [p[t] for p in by_time]
            
            fields = {'wind':[s.wind.speed for s in states],
                      'distance':[s.distance for s in states]}

            for k,v in states[0].etc.items():
                fields[k] = [s.etc[k] for s in states]
                
            def fmt_field(x):
                return "[%2.0f %2.0f %2.0f]" % (np.min(x), np.mean(x), np.max(x))
            
            subs = {'time':t.strftime('%Y-%m-%d : %H-%M'),
                    'lat':course.loc.lat,
                    'lon':course.loc.lon}
            leg = "%s -- %s" % (fmt % subs, '  '.join(["%s:%s" % (k, fmt_field(v)) for k,v in fields.items()]))
            legs.append(leg)
        except:
            pass
    return legs
            
def summarize_passage(passage):
    ret = {}
    passage = list(passage)

    ret['hours'] = hours(passage[-1].time - passage[0].time)
    ret['distance'] = navigation.rhumbline_distance(passage[-1].course.loc,
                                                    passage[0].course.loc)
    wind = [x.wind.speed for x in passage]
    ret.update({'min_wind':np.min(wind), 'max_wind':np.max(wind), 'avg_wind':np.mean(wind)})
    dist = [x.distance for x in passage]
    ret.update({'min_dist':np.min(dist), 'max_dist':np.max(wind), 'avg_dist':np.mean(wind)})
    ret['pct_upwind'] = [x.rel_wind_dir < np.pi/4 for x in passage]
    return ret

def handle_plot(opts, args):
    passage = simulate_passage([opts.start, opts.end], start_date=opts.start_date)
    plotlib.plot_passage(list(passage))

def handle_historical(opts, args):
    hist_passages = list(historical_passages([opts.start, opts.end], opts.start_date))
    hist_summary = [summarize_passage(x)for x in hist_passages]

    keys = hist_summary[0].keys()
    n = len(keys)
    rows = int(np.ceil(np.sqrt(n)))
    cols = int(np.ceil(n / rows))

    for i, k in enumerate(keys):
        fig = plt.subplot(rows, cols, i)
        fig.hist([x[k] for x in hist_summary])
        plt.title(k)
    plt.show()
=======
from wx import poseidon, spray
from wx.lib import plotlib, emaillib, griblib
from wx.objects import objects

def getdata(opts, args):
    if opts.grib:
        return list(griblib.degrib(opts.grib))
    if opts.download:
        return list(poseidon.forecast_weather(opts.start_date, opts.start, opts.end))

def handle_simulate(opts, args):
    data = getdata(opts, args)
    waypoints = [opts.start, opts.end]
    passages = list(spray.passage(waypoints, opts.start_date, data))
    return 1
>>>>>>> 222f2a55

def handle_forecasts(opts, args):
    """
    handles the simulation of passages based off forecasts
    """
    forecasts = list(poseidon.forecast_weather(opts.start_date, opts.start, opts.end))
    if opts.optimal:
        mid = optimal_passage(opts.start, opts.end, opts.start_date, forecasts)
        waypoints = [opts.start, mid, opts.end]
    else:
        waypoints = [opts.start, opts.end]

    forecasts = [forecasts[0]]
    print "HACK"
    passages = simulate_passages(waypoints, opts.start_date, forecasts)
<<<<<<< HEAD
    if opts.plot:
        plotlib.plot_passages(passages, 'combined_swell_height')
    else:
        legs = summarize_passages(passages)
        for i, pt in enumerate(waypoints):
            print "waypoint %2d: %5.2f %5.2f" % (i, pt.lat, pt.lon)
        for l in legs:
            print l
    return 0
=======
>>>>>>> 222f2a55

    for passage in passages:
        from lib import animatelib
        animatelib.animate_route(passage)
        import pdb; pdb.set_trace()
        plotlib.plot_route(passage)
    #plotlib.plot_passages(passages)#, 'combined_swell_height')
    return 0

def main(opts=None, args=None):
    p = OptionParser(usage="""%%prog [options]
    Slocum -- A tool for ocean passage planning

    Joshua Slocum (February 20, 1844 -on or shortly after November 14, 1909)
    was a Canadian-American seaman and adventurer, a noted writer, and the first
    man to sail single-handedly around the world. In 1900 he told the story of
    this in Sailing Alone Around the World. He disappeared in November 1909
    while aboard his boat, the Spray. (wikipedia)
    """)
    p.add_option("", "--fetch-ccmp", default=False, action="store_true",
        help="download and process the cross calibrated multi platform dataset")
    p.add_option("", "--start", default=None, action="store",
        help="the start location ie.  --start=lat,lon")
    p.add_option("", "--end", default=None, action="store",
        help="the end location ie.  --end=lat,lon")
    p.add_option("", "--start-date", default=None, action="store")
    p.add_option("", "--hist", default=False, action="store_true")
    p.add_option("", "--optimal", default=False, action="store_true")
    p.add_option("", "--forecast", default=False, action="store_true")
    p.add_option("-v", "--verbose", default=False, action="store_true")
    p.add_option("", "--small", default=False, action="store_true")
    p.add_option("", "--grib", default=None, action="store",
                 help="A grib file containing forecasts")
    p.add_option("", "--download", default=None, action="store_true",
                 help="Download forecasts from UCAR")

    # if the first argument is "email" the arguments will actually be
    # pulled from an MIMEText email piped through stdin
    if len(sys.argv) > 1 and sys.argv[1] == "email":
        email_args = emaillib.args_from_email(sys.stdin.read())
        opts, args = p.parse_args(args=email_args)
    else:
        opts, args = p.parse_args()

    if opts.verbose:
        logging.basicConfig(level=logging.DEBUG)

    if opts.fetch_ccmp:
        return fetch.fetch_ccmp()

    if opts.start:
        opts.start = objects.LatLon(*[float(x) for x in opts.start.split(',')])
    else:
        opts.start = objects.LatLon(36.625, -121.9) # sf

    if opts.end:
        opts.end = objects.LatLon(*[float(x) for x in opts.end.split(',')])
    else:
        opts.end = objects.LatLon(19.79, -154.76) # hawaii

    if opts.start_date:
        opts.start_date = datetime.datetime.strptime(opts.start_date, '%Y-%m-%d')
    else:
        opts.start_date = datetime.datetime.now()

    eastern = pytz.timezone('US/Pacific')
    opts.start_date = eastern.localize(opts.start_date)

    return handle_simulate(opts, args)

    p.error("slocum completed exactly what you told it to do ... nothing.")

if __name__ == "__main__":
    sys.exit(main())<|MERGE_RESOLUTION|>--- conflicted
+++ resolved
@@ -60,219 +60,6 @@
 from optparse import OptionParser
 from matplotlib import pyplot as plt
 
-<<<<<<< HEAD
-from lib import objects, navigation, plotlib, fetch, poseidon, iterlib
-
-MAX_BOAT_SPEED = 6
-MAX_POINTING = 0.3490658503988659 # 30/180*pi
-MIN_WIND_SPEED = 3
-REQ_WIND_SPEED = 15
-MAX_WIND_SPEED = 35
-SECONDS_IN_HOUR = 3600
-
-logging.basicConfig(level=logging.INFO)
-
-def directional_max_speed(deg_off_wind):
-    if deg_off_wind > MAX_POINTING:
-        return MAX_BOAT_SPEED
-    else:
-        return (0.5 + 0.5* deg_off_wind / MAX_POINTING) * MAX_BOAT_SPEED
-
-def boat_speed(wind, bearing):
-    deg_off_wind = np.abs(wind.dir - bearing)
-    if deg_off_wind > np.pi: deg_off_wind = 2*np.pi - deg_off_wind
-    if wind.speed > MIN_WIND_SPEED and wind.speed <= REQ_WIND_SPEED:
-        speed = np.sqrt((wind.speed - MIN_WIND_SPEED) / (REQ_WIND_SPEED - MIN_WIND_SPEED))
-        return directional_max_speed(deg_off_wind) * speed
-    elif wind.speed > MIN_WIND_SPEED and wind.speed <= MAX_WIND_SPEED:
-        return directional_max_speed(deg_off_wind)
-    else:
-        return 0
-
-def hours(timedelta):
-    return float(timedelta.days * 24 + timedelta.seconds / SECONDS_IN_HOUR)
-
-def simulate_passage(waypoints, start_date, wx_fields):
-    """
-    Simulates a passage following waypoints having started on a given date.
-
-    waypoints - a list of at least two waypoints, the first of which is the
-        start location.
-    start_date - the date the passage is started
-    wxfunc - a function with signature f(time, lat, lon) that must return a
-        pupynere-like object containing at least uwnd, vwnd
-    """
-    wx_fields = dict(wx_fields)
-    waypoints = list(waypoints)
-    here = waypoints.pop(0)
-
-    times = wx_fields.keys()
-    #tds = [max(now - x, x - now) for x in times]
-    start_ind = 0 #tds.index(min(tds))
-    end_date = max(times)
-
-    time_iter = iter(sorted(wx_fields.keys()))
-    now = time_iter.next()
-    fcst_time = now
-    soon = time_iter.next()
-    dt = soon - now
-    try:
-        for destination in waypoints:
-            while not here == destination:
-                # interpolate the weather in wx_fields at the current lat lon
-                wx = iterlib.realize(wx_fields[fcst_time], dict)
-
-                #plotlib.plot_field(wx_fields[fcst_time])
-
-                wx = iterlib.value_map(lambda x: x(here.lat, here.lon), wx)
-                uwnd = wx.pop('uwnd')
-                vwnd = wx.pop('vwnd')
-
-                # determine the bearing (following a rhumbline) between here and the end
-                bearing = navigation.rhumbline_bearing(here, destination)
-                # get the wind and use that to compute the boat speed
-                wind = objects.Wind(uwnd, vwnd)
-                speed = max(boat_speed(wind, bearing), 1.0)
-                course = objects.Course(here, speed, bearing, bearing)
-                rel_wind = np.abs(course.heading - wind.dir)
-                if rel_wind > np.pi:
-                    rel_wind = 2.*np.pi - rel_wind
-                # given our speed how far can we go in one timestep?
-                distance = speed * hours(dt)
-                remaining = navigation.rhumbline_distance(here, destination)
-                if distance > remaining:
-                    here = destination
-                    required_time = int(hours(dt) * SECONDS_IN_HOUR * remaining / distance)
-                    now = now + datetime.timedelta(seconds=required_time)
-                    dt = soon - now
-                    distance = remaining
-                else:
-                    # and once we know how far, where does that put us in terms of lat long
-                    here = navigation.rhumbline_path(here, bearing)(distance)
-                    now = soon
-                    fcst_time = now
-                    soon = time_iter.next()
-                dt = soon - now
-#                logging.debug('wind: %4s (%4.1f) @ %6.1f knots \t %6.1f miles in %4.1f hours @ %6.1f knots'
-#                             % (wind.readable, wind.dir, wind.speed, distance, hours(dt), speed))
-                yield objects.Leg(course, now, wind, distance, rel_wind, wx)
-    except StopIteration:
-        logging.error("Ran out of data!")
-
-def simulate_passages(waypoints, start_date, wx_fields):
-    def passage(field):
-        return list(simulate_passage(waypoints, start_date=start_date, wx_fields=field))
-    return [passage(field) for field in wx_fields]
-
-def historical_passages(waypoints, start_date, first_year=None, last_year=None):
-    if not first_year:
-        first_year = 2000
-    if not last_year:
-        last_year = 2009
-
-    start_day = start_date.timetuple().tm_mday
-    start_mon = start_date.timetuple().tm_mon
-
-    for year in range(first_year, last_year + 1):
-        date = datetime.datetime(year, start_mon, start_day)
-        yield simulate_passage(waypoints, date)
-
-def optimal_passage(start, end, start_date, wx_fields, resol=50):
-    # get the corners
-    c1 = objects.LatLon(start.lat, end.lon)
-    c2 = objects.LatLon(end.lat, start.lon)
-    wx_fields = list(wx_fields)
-
-    def route(x):
-        "Returns the passage summaries for a route through x"
-        passages = simulate_passages([start, x, end], start_date, wx_fields)
-        summaries = [summarize_passage(passage) for passage in passages]
-        return summaries
-
-    waypoints = [objects.LatLon(x*c1.lat + (1.-x)*c2.lat, x*c1.lon + (1.-x)*c2.lon) for x in np.arange(0., 1., step=1./resol)]
-    routes = [(x, route(x)) for x in waypoints]
-
-    def issafe(route):
-        "returns a boolean indicating the route was a safe one"
-        return np.max([x['max_wind'] for x in route]) <= MAX_WIND_SPEED
-    safe_routes = [(x, route) for (x, route) in routes if issafe(route)]
-
-    avg_times = np.mean([np.mean([x['hours'] for x in route]) for x, route in routes])
-    avg_distances = np.mean([np.mean([x['distance'] for x in route]) for x, route in routes])
-    def idealness(route):
-        "returns a scalar factor representing the idealness of a route, smaller is better"
-        time = np.mean([x['hours'] for x in route])
-        dist = np.mean([x['distance'] for x in route])
-        pct_upwind = np.mean([x['pct_upwind'] for x in route])
-        return (time - avg_times)/avg_times + (avg_distances/dist - 1.) + pct_upwind
-    idealness = [idealness(route) for x, route in safe_routes]
-
-    return safe_routes[np.argmin(idealness)][0]
-
-def summarize_passages(passages):
-
-    assert len(passages)
-    times = [l.time for l in passages[0]]
-    by_time = [dict((l.time, l) for l in p) for p in passages]
-
-    legs = []
-    fmt = "%(time)10s %(lat)5.2f %(lon)5.2f"
-    for t in times:
-        course = by_time[0][t].course
-        try:
-            states = [p[t] for p in by_time]
-            
-            fields = {'wind':[s.wind.speed for s in states],
-                      'distance':[s.distance for s in states]}
-
-            for k,v in states[0].etc.items():
-                fields[k] = [s.etc[k] for s in states]
-                
-            def fmt_field(x):
-                return "[%2.0f %2.0f %2.0f]" % (np.min(x), np.mean(x), np.max(x))
-            
-            subs = {'time':t.strftime('%Y-%m-%d : %H-%M'),
-                    'lat':course.loc.lat,
-                    'lon':course.loc.lon}
-            leg = "%s -- %s" % (fmt % subs, '  '.join(["%s:%s" % (k, fmt_field(v)) for k,v in fields.items()]))
-            legs.append(leg)
-        except:
-            pass
-    return legs
-            
-def summarize_passage(passage):
-    ret = {}
-    passage = list(passage)
-
-    ret['hours'] = hours(passage[-1].time - passage[0].time)
-    ret['distance'] = navigation.rhumbline_distance(passage[-1].course.loc,
-                                                    passage[0].course.loc)
-    wind = [x.wind.speed for x in passage]
-    ret.update({'min_wind':np.min(wind), 'max_wind':np.max(wind), 'avg_wind':np.mean(wind)})
-    dist = [x.distance for x in passage]
-    ret.update({'min_dist':np.min(dist), 'max_dist':np.max(wind), 'avg_dist':np.mean(wind)})
-    ret['pct_upwind'] = [x.rel_wind_dir < np.pi/4 for x in passage]
-    return ret
-
-def handle_plot(opts, args):
-    passage = simulate_passage([opts.start, opts.end], start_date=opts.start_date)
-    plotlib.plot_passage(list(passage))
-
-def handle_historical(opts, args):
-    hist_passages = list(historical_passages([opts.start, opts.end], opts.start_date))
-    hist_summary = [summarize_passage(x)for x in hist_passages]
-
-    keys = hist_summary[0].keys()
-    n = len(keys)
-    rows = int(np.ceil(np.sqrt(n)))
-    cols = int(np.ceil(n / rows))
-
-    for i, k in enumerate(keys):
-        fig = plt.subplot(rows, cols, i)
-        fig.hist([x[k] for x in hist_summary])
-        plt.title(k)
-    plt.show()
-=======
 from wx import poseidon, spray
 from wx.lib import plotlib, emaillib, griblib
 from wx.objects import objects
@@ -288,7 +75,6 @@
     waypoints = [opts.start, opts.end]
     passages = list(spray.passage(waypoints, opts.start_date, data))
     return 1
->>>>>>> 222f2a55
 
 def handle_forecasts(opts, args):
     """
@@ -304,18 +90,6 @@
     forecasts = [forecasts[0]]
     print "HACK"
     passages = simulate_passages(waypoints, opts.start_date, forecasts)
-<<<<<<< HEAD
-    if opts.plot:
-        plotlib.plot_passages(passages, 'combined_swell_height')
-    else:
-        legs = summarize_passages(passages)
-        for i, pt in enumerate(waypoints):
-            print "waypoint %2d: %5.2f %5.2f" % (i, pt.lat, pt.lon)
-        for l in legs:
-            print l
-    return 0
-=======
->>>>>>> 222f2a55
 
     for passage in passages:
         from lib import animatelib
