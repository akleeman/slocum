--- conflicted
+++ resolved
@@ -64,7 +64,7 @@
     else:
         ut = None
     rte = rtefcst.Route(ifh=args.rtefile, inFmt=args.rtefmt, utcDept=ut,
-                        avrgSpeed=args.speed)
+                        avrgSpeed=args.speed) 
     args.rtefile.close()
 
     rf = rtefcst.RouteForecast(rte, fcst)
@@ -89,7 +89,6 @@
     p.add_argument('--output', type=argparse.FileType('wb'),
                    default=sys.stdout)
 
-
 def setup_parser_email(p):
     """
     Configures the argument subparser for handle_email.  p is the
@@ -101,11 +100,7 @@
     p.add_argument('--ncdf', default=None)
 
 
-<<<<<<< HEAD
-def setup_parser_rtefcst(p):
-=======
 def setup_parser_route_forecast(p):
->>>>>>> 258fc430
     """
     Configures the argument subparser for handle_route_forecast.  p is the
     ArgumentParser object for the route_forecast subparser.
@@ -124,15 +119,6 @@
                    help='format of route input file; valid formats: csv')
     utNowStr = dt.datetime.utcnow().strftime('%Y-%m-%dT%H:%M')
     p.add_argument('--utcdept', metavar='YYYY-mm-ddTHH:MM', default=utNowStr,
-<<<<<<< HEAD
-            help='utc of departure; default is current utc')
-    p.add_argument('--speed', metavar='SOG', type=float, help=
-            'expected average speed over ground in kn; can be ommitted if rtefile contains speeds for each leg of the route')
-    p.add_argument('--truewind', action='store_true', help=
-            'if specified, output will show true rather than apparent wind at forecast waypoints')
-    p.add_argument('--notimelabel', action='store_true', help=
-            'if specified, time labels will be ommitted from forecast waypoint names')
-=======
                    help='utc of departure; default is current utc')
     p.add_argument('--speed', metavar='SOG', type=float,
                    help=('expected average speed over ground in kn; can ' +
@@ -144,22 +130,16 @@
     p.add_argument('--notimelabel', action='store_true',
                    help=('if specified, time labels will be ommitted from ' +
                          'forecast waypoint names'))
->>>>>>> 258fc430
 
 
 # The _task_handler dictionary maps each 'command' to a (task_handler,
 # parser_setup_handler) tuple.  Subparsers are initialized in __main__  (with
 # the handler function's doc string as help text) and then the appropriate
 # setup handler is called to add the details.
-_task_handler = {'email': (handle_email, setup_parser_email),
-                 'grib': (handle_grib, setup_parser_grib),
-<<<<<<< HEAD
-                 'rtefcst': (handle_rtefcst, setup_parser_rtefcst),
-                 'spot': (handle_spot, setup_parser_grib)}
-=======
-                 'route-forecast': (handle_route_forecast,
-                                    setup_parser_route_forecast)}
->>>>>>> 258fc430
+_task_handler = {'email'   : (handle_email, setup_parser_email),
+                 'grib'    : (handle_grib, setup_parser_grib),
+                 'rtefcst' : (handle_rtefcst, setup_parser_rtefcst),
+				 'spot': (handle_spot, setup_parser_grib)}
 
 if __name__ == "__main__":
 
