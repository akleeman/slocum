--- conflicted
+++ resolved
@@ -34,31 +34,17 @@
 import logging
 from bisect import bisect, bisect_left, bisect_right
 import xml.etree.ElementTree as ET
-
 import numpy as np
 from netCDF4 import num2date
 from pyproj import Geod
-<<<<<<< HEAD
 
 from objects import Wind, NautAngle, Position, BoundingBox, LatLon
-=======
-from objects import LatLon, Wind
-import units
->>>>>>> 3383c2e7
 
 logger = logging.getLogger(__name__)
 if not __name__ == '__main__':
     logger.addHandler(logging.NullHandler())
 
-<<<<<<< HEAD
-# conversion constant
-# TODO: fold into sl.lib.units
-KN_PER_MS = 1.94384449
-
 # Skeleton OpenCPN gpx file (used by exportFcstGPX):
-=======
-# Sceleton OpenCPN gpx file (used by exportFcstGPX):
->>>>>>> 3383c2e7
 GPX_WRAPPER = """<?xml version="1.0" encoding="utf-8" ?>
 <gpx version="1.1" creator="OpenCPN" xmlns:xsi="http://www.w3.org/2001/XMLSchema-instance" xmlns="http://www.topografix.com/GPX/1/1" xmlns:gpxx="http://www.garmin.com/xmlschemas/GpxExtensions/v3" xsi:schemaLocation="http://www.topografix.com/GPX/1/1 http://www.topografix.com/GPX/1/1/gpx.xsd" xmlns:opencpn="http://www.opencpn.org">
 </gpx>
@@ -94,8 +80,7 @@
     """
     # TODO: add parsers for different import formats
 
-    # lat/lon, north/south/east/west will be NautAngle objects, speed in m/s
-    RtePoint = namedtuple('RtePoint', ['lat', 'lon', 'speed'])
+    RtePoint = namedtuple('RtePoint', ['wp', 'speed'])
 
     geod = Geod(ellps='WGS84')
 
@@ -108,13 +93,11 @@
         leg speeds in the input.  If no ifh is provided the route object will
         be constructed with an empty rtePts list.  If no avrgSpeed > 0 is
         provided and the input file contains missing leg speeds an
-        'InvalidInFileError' will be raised.
-        Note: longitudes in rtePts will be in range [-180, 180[ (see
-        objects.NautAngle).  Use full_circle method of NautAngle to get an
-        angle in the [0, 360[ range.
-        """
-        # TODO: Update last part of docstring
-
+        'InvalidInFileError' will be raised.  Note: longitudes in rtePts will
+        be in range 0..360 (see objects.LatLon).  Use nautical_latlon() method
+        of objects.LatLon to get a (lat, lon) tuple with lon in range
+        -180..180.
+        """
         self.utcDept = utcDept
         self.rtePts = []
 
@@ -127,33 +110,31 @@
             raise (InvalidInFormatError,
                    "Invalid route file format specifier: %s" % inFmt)
 
-        
-        self.bbox = BoundingBox(*self.updateBBox())
-        self.curPos = Position(*self.resetCurPos())
+        self.ur, self.ll = self.updateBBox()
+
+        self.resetCurPos()
         self.updateUtcArrival()
 
     def updateBBox(self):
         """
         Determines bounding box for route based on current lat/lon values in
-        self.rtePts. Returns a tuple with the north, south, east, west values
-        (all as NautAngle objects). If hasattr(self, bbox) it will also update
-        self.bbox.
-        """
-        north = south = self.rtePts[0].lat
-        east = west = self.rtePts[0].lon
-
-        for p in self.rtePts[1:]:
-            if p.lat < south: south = p.lat
-            if p.lat > north: north = p.lat
-            if p.lon < west: west = p.lon
-            if p.lon > east: east = p.lon
-
-        assert east >= west
-
-        if hasattr(self, 'bbox'):
-            self.bbox = BoundingBox(north, south, east, west)
-
-        return north, south, east, west
+        self.rtePts, defined as ur and ll corners. Returns (ur, ll) tuple.  If
+        self.ur and self.ll exist they will be updated with the new values.
+        """
+        ll = LatLon(90, 359.999999)
+
+        ur = LatLon(-90, 0)
+
+        for p in self.rtePts:
+            if p.wp.lat < ll.lat: ll.lat = p.wp.lat
+            if p.wp.lat > ur.lat: ur.lat = p.wp.lat
+            if p.wp.lon < ll.lon: ll.lon = p.wp.lon
+            if p.wp.lon > ur.lon: ur.lon = p.wp.lon
+
+        if hasattr(self, 'ur'): self.ur = ur.copy()
+        if hasattr(self, 'll'): self.ll = ll.copy()
+
+        return ur, ll
 
     def updateUtcArrival(self):
         """
@@ -168,41 +149,43 @@
         ttime = 0.                          # total time in seconds
         tdist = 0.                          # total distance in meters
         for cur, nxt in zip(self.rtePts[:-1], self.rtePts[1:]):
-            __, __, dist = Route.geod.inv(cur.lon, cur.lat, nxt.lon, nxt.lat)
+
+            az12, az21, dist = Route.geod.inv(cur.wp.lon, cur.wp.lat,
+                                              nxt.wp.lon, nxt.wp.lat)
             tdist += dist
             ttime += float(dist) / cur.speed
 
-        # TODO: only update if hasattr(self, 'utcArrivel') and return arrival
-        # time (need to eliminate use of current return values in unit test)
         self.utcArrival = self.utcDept + dt.timedelta(0, int(round(ttime)))
 
         return (tdist, ttime)
 
     def getPos(self, utc):
         """
-        Returns a tuple (position, course, speed) with the boat's position as a
-        Position namedtuple with lat/lon as two NautAngle objects, course over
-        ground in deg true, and SOG in m/s along the route at time utc, a
-        datetime object.  Does not update self.curPos.  Raises TimeOverlapError
-        if utc is before self.utcDept or after self.utcArrival of arrival.
+        Returns a tuple (LatLon, course, speed) with the boat's position as a
+        LatLon object, course over ground in deg true, and SOG in m/s along the
+        route at time utc, a dateime object.  Does not update self.curPos.
+        Raises TimeOverlapError if utc is before self.utcDept or after
+        self.utcArrival of arrival.
         """
         if utc < self.utcDept:
             raise (TimeOverlapError,
                    "position requested for time before departure")
+
         self.updateUtcArrival()     # just in case some one messed with the
+                                    # waypoint list
         if utc > self.utcArrival:
             raise TimeOverlapError, "position requested for time after arrival"
 
         deltaT = utc - self.utcDept
-        origPos = self.curPos
+        origCurPos = self.curPos
         origWP = (self.prevWP, self.nextWP)
-        self.curPos = Position(*self.rtePts[0][:2])
+        self.curPos = self.rtePts[0].wp.copy()
         self.prevWP, self.nextWP = (0, 1)
         # TODO: If any exception from advanceCurPos is handled somewhere, the
         # handler needs to restore the orig values
         course, speed, deltaT = self.advanceCurPos(deltaT)
         tmpCurPos = self.curPos
-        self.curPos = origPos
+        self.curPos = origCurPos
         self.prevWP, self.nextWP = origWP
 
         return tmpCurPos, course, speed
@@ -227,8 +210,8 @@
                                            # forecast time
             az12, __, __ = Route.geod.inv(self.curPos.lon,
                                     self.curPos.lat,
-                                    self.rtePts[self.nextWP].lon,
-                                    self.rtePts[self.nextWP].lat)
+                                    self.rtePts[self.nextWP].wp.lon,
+                                    self.rtePts[self.nextWP].wp.lat)
             logger.debug("exiting advanceCurPos with deltaT: % d sec, "
                     "curPos: % .3f % .3f, prevWP: % d, nextWP: % d" %
                         (deltaT.total_seconds(), self.curPos.lat,
@@ -239,12 +222,12 @@
 
             az12, __, distToNext = Route.geod.inv(self.curPos.lon,
                                             self.curPos.lat,
-                                            self.rtePts[self.nextWP].lon,
-                                            self.rtePts[self.nextWP].lat)
+                                            self.rtePts[self.nextWP].wp.lon,
+                                            self.rtePts[self.nextWP].wp.lat)
 
             # TODO: agree on what's 'at the WP' (100m)?
             if distToNext < 100:
-                self.curPos = Position(*self.rtePts[self.nextWP][:2])
+                self.curPos = self.rtePts[self.nextWP].wp.copy()
                 self.__advancePrevNext()
                 continue
 
@@ -253,9 +236,9 @@
 
             if deltaT < tToNext:    # new curPos in this iteration
                 dist = deltaT.total_seconds() * self.rtePts[self.prevWP].speed
-                lon, lat, __ = Route.geod.fwd(
-                        self.curPos.lon, self.curPos.lat, az12, dist)
-                self.curPos = Position(lat, lon)
+                self.curPos.lon, self.curPos.lat, __ = (
+                    Route.geod.fwd(self.curPos.lon, self.curPos.lat, az12,
+                                   dist))
                 deltaT = dt.timedelta(0)
                 logger.debug("exiting advanceCurPos with deltaT: % d sec, "
                         "curPos: % .3f % .3f, prevWP: % d, nextWP: % d" %
@@ -264,7 +247,7 @@
                 return az12, self.rtePts[self.prevWP].speed, deltaT
             else:                   # move to next WP
                 deltaT -= tToNext
-                self.curPos = Position(*self.rtePts[self.nextWP][:2])
+                self.curPos = self.rtePts[self.nextWP].wp.copy()
                 prevWP, nextWP = self.__advancePrevNext()
                 if nextWP is None:
                     logger.debug("exiting advanceCurPos with deltaT: % d sec,"
@@ -275,30 +258,24 @@
 
     def resetCurPos(self):
         """
-        Returns a tuple (lat, lon) with values from the first waypoint
-        in the route. Resets prevWP and nextWP to 0 and 1 respectively (or
-        nextWP = None if route has only one wp). If hasattr(self, 'curPos')
-        self.curPos is also updated.
+        Resets self.curPos to first wp and prevWP and nextWP to 0 and 1
+        respectively (or nextWP = None if route has only one wp).
         """
         if len(self.rtePts) > 0:
-            lat, lon = self.rtePts[0][:2]
+            self.curPos = self.rtePts[0].wp.copy()
             self.prevWP = 0
             if len(self.rtePts) > 1:
                 self.nextWP = 1
-                if self.utcDept:
+                if not self.utcDept is None:
                     self.updateUtcArrival()
                 else:
                     self.utcArrive = self.utcDept
             else:
                 self.nextWP = None
         else:
-            lat = lon = None
-            self.prevWP = self.nextWP = None
-
-        if hasattr(self, 'curPos'):
-            self.curPos = Position(lat, lon)
-
-        return lat, lon
+            self.curPos = None
+            self.prevWP = None
+            self.nextWP = None
 
     def __advancePrevNext(self):
         """
@@ -306,7 +283,7 @@
         reaches the end of the route nextWP will be set to None.  Returns a
         (prevWP, nextWP) tuple.
         """
-        if self.nextWP:
+        if self.nextWP is not None:
             self.prevWP = self.nextWP
             if self.nextWP == len(self.rtePts) - 1:   # already at the end
                 self.nextWP = None
@@ -332,15 +309,9 @@
                 else:
                     r[2] = avrgSpeed
             try:
-<<<<<<< HEAD
-                self.rtePts.append(
-                        Route.RtePoint(NautAngle(r[0]), NautAngle(r[1]),
-                                       float(r[2]) / KN_PER_MS))
-=======
                 speed = units.normalize_scalar(float(r[2]), 'knot')
                 self.rtePts.append(Route.RtePoint(LatLon(float(r[0]),
                                    float(r[1])), speed))
->>>>>>> 3383c2e7
             except:
                 raise InvalidInFileError
 
@@ -428,12 +399,12 @@
                              "on i = %d" % i)
                 continue
 
-            # TODO: delete afetr checking new xray; all internal units are
-            # asumed to be in default units
-            # if self.fcst['uwnd'].attributes['units'] == 'knot':
-            #    u = u / KN_PER_MS
-            # if self.fcst['vwnd'].attributes['units'] == 'knot':
-            #    v = v / KN_PER_MS
+            # TODO: delete once standard wind speeds are m/s in units.py;
+            #       or check for != 'm/s' and convert with unit.py dictionary
+            if self.fcst['uwnd'].attributes['units'] == 'knot':
+                u = u / KN_PER_MS
+            if self.fcst['vwnd'].attributes['units'] == 'knot':
+                v = v / KN_PER_MS
 
             rteFcst.append(FcstWP(self.rte.curPos.lat, self.rte.curPos.lon, u,
                                   v, self.fTimes[i], np.radians(cog), sog))
@@ -645,5 +616,8 @@
 
 if __name__ == '__main__':
 
+    import zlib
+    import tinylib
+
     fmt = "%(asctime)s [%(threadName)-12.12s] [%(levelname)-5.5s]  %(message)s"
     logging.basicConfig(level=logging.DEBUG, format=fmt)